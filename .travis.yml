# sudo is required for docker
sudo: required

language: go

go:
 - "1.20.x"

env:
    - DEPLOY_DOCS="$(if [[ $TRAVIS_BRANCH == 'master' && $TRAVIS_PULL_REQUEST == 'false' ]]; then echo -n 'true' ; else echo -n 'false' ; fi)"

services:
    - docker

install:
<<<<<<< HEAD
    - docker pull mysql:5.6
    - go install golang.org/x/lint/golint
    - go install github.com/kisielk/errcheck@latest
=======
    - docker pull mysql:8.0
    - go get golang.org/x/lint/golint
    - go get github.com/kisielk/errcheck
>>>>>>> 5ca6740a

# With the "docker" tag enabled on go test invocation (-tags docker)
# the mysql:5.6 docker container will be started
# and the mysql tests will connect to this container
# This requires us to stop the pre-installed mysql server
script:
    - sudo service mysql stop
    - diff -u <(echo -n) <(gofmt -d `find . -name '*.go' | grep -Ev '/vendor/|/migration'`)
    - go list ./... | grep -Ev '/vendor/|/migration' | xargs -L1 golint
    - go vet `go list ./... | grep -v /vendor/`
    - errcheck -ignore 'io:Close' -ignoretests `go list ./... | grep -v /vendor/`
    - go test -v  ./...

after_success:
    - ./update-docs.sh<|MERGE_RESOLUTION|>--- conflicted
+++ resolved
@@ -13,15 +13,9 @@
     - docker
 
 install:
-<<<<<<< HEAD
     - docker pull mysql:5.6
-    - go install golang.org/x/lint/golint
+    - go install golang.org/x/lint/golint@latest
     - go install github.com/kisielk/errcheck@latest
-=======
-    - docker pull mysql:8.0
-    - go get golang.org/x/lint/golint
-    - go get github.com/kisielk/errcheck
->>>>>>> 5ca6740a
 
 # With the "docker" tag enabled on go test invocation (-tags docker)
 # the mysql:5.6 docker container will be started
